//===- NatBuilder.h -----------------------------===//
//
//                     The Region Vectorizer
//
// This file is distributed under the University of Illinois Open Source
// License. See LICENSE.TXT for details.
//

#ifndef NATIVE_NATBUILDER_H
#define NATIVE_NATBUILDER_H


#include "MemoryAccessGrouper.h"

#include <vector>

#include <rv/analysis/maskAnalysis.h>
#include <rv/vectorizationInfo.h>
#include <rv/PlatformInfo.h>

#include <llvm/Analysis/MemoryDependenceAnalysis.h>
#include <llvm/IR/Dominators.h>
#include <llvm/IR/Function.h>
#include <llvm/IR/IRBuilder.h>

namespace rv {
  class Region;
  class ReductionAnalysis;
  class Reduction;
}

namespace native {
  typedef std::map<const llvm::Function *, const rv::VectorMapping *> VectorMappingMap;
  typedef std::vector<llvm::Value *> LaneValueVector;
  typedef std::vector<llvm::BasicBlock *> BasicBlockVector;

  class NatBuilder {
    llvm::IRBuilder<> builder;

    rv::PlatformInfo &platformInfo;
    rv::VectorizationInfo &vectorizationInfo;
    const llvm::DominatorTree &dominatorTree;
    llvm::MemoryDependenceResults & memDepRes;
    llvm::ScalarEvolution &SE;
    rv::ReductionAnalysis & reda;

    llvm::DataLayout layout;

    llvm::Type *i1Ty;
    llvm::Type *i32Ty;

    rv::Region *region;

    bool useScatterGatherIntrinsics;
    bool vectorizeInterleavedAccess;

    rv::VectorShape getShape(const Value & val);

    // generate reduction code (after all other instructions have been vectorized)
    void materializeReduction(rv::Reduction & red);
    llvm::Value& materializeVectorReduce(llvm::IRBuilder<> & builder, llvm::Value & phiInitVal, llvm::Value & vecVal, llvm::Instruction & reduceOp);

  public:
    NatBuilder(rv::PlatformInfo &platformInfo, VectorizationInfo &vectorizationInfo,
<<<<<<< HEAD
               const llvm::DominatorTree &dominatorTree, llvm::MemoryDependenceResults &memDepRes,
               llvm::ScalarEvolution &SE);
=======
               const llvm::DominatorTree &dominatorTree, llvm::MemoryDependenceAnalysis &memDepAnalysis,
               llvm::ScalarEvolution &SE, rv::ReductionAnalysis & _reda);
>>>>>>> 7e927ff6

    void vectorize();

    void mapVectorValue(const llvm::Value *const value, llvm::Value *vecValue);
    void mapScalarValue(const llvm::Value *const value, llvm::Value *mapValue, unsigned laneIdx = 0);

    llvm::Value *getVectorValue(llvm::Value *const value, bool getLastBlock = false);
    llvm::Value *getScalarValue(llvm::Value *const value, unsigned laneIdx = 0);

  private:
    void vectorize(llvm::BasicBlock *const bb, llvm::BasicBlock *vecBlock);
    void vectorize(llvm::Instruction *const inst);
    void vectorizePHIInstruction(llvm::PHINode *const scalPhi);
    void vectorizeMemoryInstruction(llvm::Instruction *const inst);
    void vectorizeCallInstruction(llvm::CallInst *const scalCall);
    void vectorizeAllocaInstruction(llvm::AllocaInst *const alloca);
    void vectorizeReductionCall(CallInst *rvCall, bool isRv_all);
    void vectorizeExtractCall(CallInst *rvCall);
    void vectorizeBallotCall(CallInst *rvCall);
    GetElementPtrInst *vectorizeGEPInstruction(GetElementPtrInst *const gep, bool buildVectorGEP, unsigned interleavedIndex = 0,
                                                bool skipMapping = false);

    void copyInstruction(llvm::Instruction *const inst, unsigned laneIdx = 0);
    void copyCallInstruction(llvm::CallInst *const scalCall, unsigned laneIdx = 0);

    void fallbackVectorize(llvm::Instruction *const inst);

    void addValuesToPHINodes();

    void mapOperandsInto(llvm::Instruction *const scalInst, llvm::Instruction *inst, bool vectorizedInst,
                         unsigned laneIdx = 0);

    llvm::DenseMap<unsigned, llvm::Function *> cascadeLoadMap;
    llvm::DenseMap<unsigned, llvm::Function *> cascadeStoreMap;
    llvm::DenseMap<const llvm::Value *, llvm::Value *> vectorValueMap;
    std::map<const llvm::Value *, LaneValueVector> scalarValueMap;
    std::map<const llvm::BasicBlock *, BasicBlockVector> basicBlockMap;
    std::map<const llvm::Type *, MemoryAccessGrouper> grouperMap;
    std::vector<llvm::PHINode *> phiVector;
    std::vector<llvm::Instruction *> willNotVectorize;
    std::deque<llvm::Instruction *> lazyInstructions;

    void requestLazyInstructions(llvm::Instruction *const upToInstruction);
    llvm::Value *requestVectorValue(llvm::Value *const value);
    llvm::Value *requestScalarValue(llvm::Value *const value, unsigned laneIdx = 0,
                                    bool skipMappingWhenDone = false);
    llvm::Value *requestCascadeLoad(llvm::Value *vecPtr, unsigned alignment, llvm::Value *mask);
    llvm::Value *requestCascadeStore(llvm::Value *vecVal, llvm::Value *vecPtr, unsigned alignment, llvm::Value *mask);
    llvm::Function *createCascadeMemory(llvm::VectorType *pointerVectorType, unsigned alignment,
                                        llvm::VectorType *maskType, bool store);

    void mapCascadeFunction(unsigned bitWidth, llvm::Function *function, bool store);
    llvm::Function *getCascadeFunction(unsigned bitWidth, bool store);

    BasicBlockVector &getAllBasicBlocksFor(llvm::BasicBlock *basicBlock);

    llvm::Value *createPTest(llvm::Value *vector, bool isRv_all);
    llvm::Value *maskInactiveLanes(llvm::Value *const value, const BasicBlock* const block, bool invert);

    unsigned vectorWidth();

    bool canVectorize(llvm::Instruction *inst);
    bool shouldVectorize(llvm::Instruction *inst);

  };
}

#endif //NATIVE_NATBUILDER_H<|MERGE_RESOLUTION|>--- conflicted
+++ resolved
@@ -62,13 +62,8 @@
 
   public:
     NatBuilder(rv::PlatformInfo &platformInfo, VectorizationInfo &vectorizationInfo,
-<<<<<<< HEAD
                const llvm::DominatorTree &dominatorTree, llvm::MemoryDependenceResults &memDepRes,
-               llvm::ScalarEvolution &SE);
-=======
-               const llvm::DominatorTree &dominatorTree, llvm::MemoryDependenceAnalysis &memDepAnalysis,
                llvm::ScalarEvolution &SE, rv::ReductionAnalysis & _reda);
->>>>>>> 7e927ff6
 
     void vectorize();
 
